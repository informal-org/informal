--- conflicted
+++ resolved
@@ -7,13 +7,9 @@
 requests == 2.22
 gunicorn == 20.0
 sentry-sdk == 0.13.4
-<<<<<<< HEAD
+wheel == 0.33.6     # Needed for django-allauth
 django-allauth==0.41.0
 django-settings-export==1.2.1
 django-crispy-forms==1.8.1
 shortuuid==0.5.0
-stripe==2.41.0
-=======
-wheel == 0.33.6     # Needed for django-allauth
-django-allauth==0.41.0
->>>>>>> 8c313457
+stripe==2.41.0