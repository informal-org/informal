# February 2024

## Feb 03
In the past week, built out a table-driven parser in Zig. It uses a fairly compact low-level representation of a state-machine using a bitset to specify which characters match, and popcount to find state transitions. The state machine supports operations such as push and pop onto a secondary stack, allowing it to parse things like precedence efficiently. 
The idea was to write a table generator from a language grammar into this format, emit the table as a CSV file, write hardcode in a table for parsing CSV files. Thus, the grammar would be full encoded in a file which can be read by both the bootstrapping language and by early versions of Informal which would only need to implement the parsing engine to run the table. That allows you to bootstrap the language more easily by splitting up grammar -> table and table -> ast steps.
Decided to pivot away from this approach after figuring out a way to make macros elegantly handle operators and all syntactic blocks. This leads to a much simpler core language with greater flexibily. Since it doesn't need any of the low-level capabilities of Zig, I'm reviving an earlier draft of the language in JS/TS to bootstrap the language faster.

## Feb 10
Got the revived language in a working state with tests passing. The test-suite of expressions built out previously was invaluable in getting this back up and running. 

## Feb 17
Started this devlog proper while adding in notes from the past two weeks. Figured out some more of the details with bootstrapping the language:
    
Exposing scope as an immutable map, so macros can manage the namespace while having language-level consistency on the lifetime of variables.

Subtle tweaking of for loops to allow it to hold onto some state between iteration, retaining the core benefits of immutability with more of the ergonomics of some imperative algorithms.
    ```
    counter = 0
    counter = for x in arr:
        counter = counter + 1
    ```
Variables defined within blocks don't escape that context. This is an escape hatch, allowing it to build up results over time. The previous semantics around the for loop return value was that it'd behave like a map, returning all values. That semantic has been converted to `[for x in arr: x]` to encode generators.

This for-loop solution also inspired improvements to the object model. The lingering problems with objects as conceived before was managing consistency when you call methods within objects. The solution is to make objects closer to processes in the vein of smalltalk and erlang, rather than wrappers on state like Java. Objects hold onto state and can handle messages. You can't directly view an objects internal state, and objects do not have any methods which return values. They can send and receive messages, and hold onto state. 
    ```
    class Counter:
        count = 0
        increment(i): count + i
        value(response): response(count)
    ```
These semantics make them much more well-behaved in interacting with each other, forcing de-coupling and making them more lightweight coordinators of processes rather than stuffing all logic in there. This will lead to more decoupled styles, like Topics where updates are posted and broadcast. That'll lead to a more maintainable, decoupled architecture which can evolve with more independent pieces rather than the extend-and-append style that traditional OOP encourages. Message handling only commits the state, and fires of async processes at the end of the message - allowing it to be resilient in the precence of errors and keeping the object in a consistent state by deferring side-effects until the last possible minute.

The other aspect of concurrency in informal is Promises. Processes and Promises work together to give you safe, manageable concurrency that feels more natural. It doesn't impose a syntactic of conceptual tax on the codebase, instead giving you better performance and cleaner code.
You can turn any function call into a promise, by calling async on it. 
    ```
    compute_factorial.async(1000)
    ```
Which will give you an async version of that function that executes independently. You don't have to mark the function as async, and there's no function-coloring for what can call async. IO likewise reads like synchronous code by default, which yield control for other parts of the system to progress, and you have the option of marking it as async to get a reference to the value while continuing with the rest of the code. You can later wait on that result when you're ready to yield.

An improved error handling approach.
Exceptions
I explored various ideas around exceptions, algebraic effects and error values. Exceptions and algebraic effects are enticing, but thinking about them in more detail they lead to non-local control flow where the exception is handled several layers above where it happened. They lead to contextual behavior that varies depending on which code-path is taken to call a function - that kind of path-dependency makes code harder to debug, since you can't just reason about the code in isolation, but also how it arrived there. A truly-open form of effects is incredibly flexible, but imposes restrictions on how functions can be compiled/linked, and potentially adds a combinatorial factor to static analysis. 

Result types
Errors as values have nicer properties for analysis and coding. Rather than Result types, I agree with Rich Hickey's opinion that variants should be encoded as Union types (Int | Error) to make changes without breaking backwards compatibility. "Easing of requirements should be a compatible change" (i.e. Function required an Int before, but now it only requires a Maybe Int). "Providing a stronger return promise should be a compatible change" (Yesterday, the function returned Maybe y, but now it will always return Y). Go style error handling leads to code that is litterred with if err checks, making you wish for exceptions. Rust's try with ! doesn't solve it, it just gives you an easy footgun to panic if you want to ignore error handling. Elixir has a nicer solution, where there are two variants of core library functions, one which raises an exception and another which returns error values. That's functionally equivalent, but behaves better since elixir code runs in the context of supervisors so such errors are more isolated.

Informal errors
Informal's uses the errors as values approach, but with syntactic constructs to make them more ergonomic. 
First, you can handle error returns more succinctly in the context of whatever call is erroring. 
```
x = file.readline() if:
    IOException: ""
```
The match condition checks the return value, and if it matches, it gives you the fallback value, or if no branch matches, it uses the original return value. You have the full power of pattern matching conditionals when handling errors, and is much more readable - reading linearly as the base case, with exceptional cases defined as side-tracks in a collapsible block right underneath it. 
To handle a sequence of errors, you can chain this together with an early-return pattern. I'm still working through the syntax and details of this, but the key idea is that the function signature specifies return types and annotates it with a variable name. Assigning a value to that variable terminates the function. 
```
compute_baz() result Int | err Error:
    x Int | err = foo() 
    y Int | err = bar(x)
    result | err = baz(y)
```
If any of those result in an error, the error variant is returned. The expression on the left is pattern matched by type. This allows you to chain these errors together and easily propagate that up to some higher-level, which handles this process erroring overall. There are more details to be figure out on how exactly this can be expressed in-language using macros, but it's conceptually clean and easy to maintain. The code in both situations clearly indicate that an error can happen, without the use of additional keywords like "try". You're left with just your code, with minimal syntactic overhead.

<<<<<<< HEAD
--------
Trying to find a unique file extension that hasn't already been used in other contexts is tough. There's no universal repository of extensions. Some options were .inf, .if, ix, .infr, .ifn, .form, .inform. All of those were taken to various degrees. I used .infr for a while, but its abbreviated style doesn't suite the style. If "informal" was slightly shorter, I'd use the full name. 
The final alternative is .ifi, pronounced like "iffy". It's fun to say and type, and its character aligns with the informal character of the language. It's named in the same spirit as "git". It also looks unused from github searches, which would allow us to define syntax highlighting for it at some point if there's ever enough code using it (unlikely).
=======

Feb 18
Defined a cleaner syntax for map, fold and scan. 
There were several previous working idea. The best option would be to just define it as normal function operations on lists. That describes the operation with its name to those familiar with those functions (more common now, but will be unfamiliar to new programmers). The second option is to build it out of language constructs or have easier forms of it. 
You can define it as keywords, i.e. an "each" keyword which lets you map over attributes like foo(each arr). This behaves like a different kind of "spread" which maps over the variable. This has the advantage that you can use it along with normal arguments and it's in-place, giving a very readable style. It's like normalize-transpose semantics in array languages. For fold, you'd use an "over" keyword, but this fit in less well. You sometimes need to specify initial value for a fold, and there isn't a clean place to do that. It also doesn't follow the same logic as each. And these operators doesn't scale as well - if you have multiple "each", the semantics of that gets weird - do you do a zip, or do they behave like nested loops? 
The other option that works for operators is to use a broadcast keyword like "." to apply the function to everything. sum.(array). It's a bit invisible, but it's a succict way of expressing this concept. That'd look at the function signature and expand out arrays where the function expects the scalar variants. That works, but we again leave out fold - which is an incredibly useful construct. You can take the python approach and define foldable versions of core functions, like sum, min, max, etc. which covers about 80% of the use-case, but the other 20% do come up often enough to justify handling it better in the language. 
I've considered giving semantics to things like "calling an array = evaluating it", which also works. arr((x): x + 1) - it'd map. But then what to we do with fold? There can be variants, like [arr](fun) = map, and arr(fun) = fold. Another option was to treat it like 'distribute' - like 5(x + 2) = 5x + 10. So, (foo)(arr) = distribute it over the array elements. (fun)(arr) = fold. [fun](arr) = map. 
None of them felt quite right, until the variant today. Each is a construct we already support via the "for each" loop, which with the improvement yesterday can give you a lightweight map using for. [for x in arr: x + 1]. map does an operation for each element in an array, which is exactly what that reads like. So without knowing the language, you can look at it and figure out what it's doing.
fold is an operation interspaced over an array. Each required us to have a reference to the variable, since we needed to use it in the index. But over works without it. So you can do `sum = for arr: +` to get an expression like `arr[0] + arr[1] + ... arr[n]`. 
And this expands beautifully to scan as well, which is just a variant of this which keeps the intermediate results. Just like for loops vs maps, you do that by wrapping it in square brackets - `[for arr: +]` That's succict, clearly expresses that what you're getting back is an array, and you can understand the concept using primitives you already know!

String operations
I'm generally against adding extraneous keywords or operators, but the operators we do have should be flexible and work across different context in a meaningful way. 
Which raises the question - what do +, -, /, * mean in the context of a string? We can give it some meaningful semantics, which makes common string operations much nicer to compose.


`+` concat - appends onto the end of a string.
`/` divides, or splits a term. "hello world" / " " - splits the string by spaces, giving you ["hello", "world"]
`*` Distributes / multiplies a string across a series of string. A join. ["hello", "world"] * " " == "hello world"
`%` gives you the remainder, when you're splitting by multiple possible values. "a,b;d,f" % ("," | ";") == [",", ",", ";", ","]. It gives you just the delimiters, and allows you to reconstruct the string from the division and remainders.
str["hello"] - Gives you all byte-indexes of "hello" in the string. Indexing is lazy, so if you just want the first index, or the last, you just access the array - rather than having separate indexOf, lastIndexOf, with multiple argument variants.
str{ map } - transforms character sequences to others. Returns the string as a list with those replaced.

You can combine / and * to do find and replace, split and variations of it in flexible ways. You don't need separate versions of it which will work from the end of the string, or the beginning - they're composable functions you can use to create strings in flexible ways. 
`-` There are several potential meanings we can give minus. It could mean "replace", but you can easily achieve replace with / and *. It can be a mask operator, which would allow you to do padding like `"          " - "hello" = "hello     "`. But I think the most useful operation would be to define it as trim. You can use - as a unary prefix, `-str` to specify a trimmed version of a string with whitespace removed, or remove leading/trailing characters using `str - ' /'`, which removes sequences of any of those characters from both ends. I'm still split on whether to define it as padding for the operator case - `5 * "0" - "123" = "00000" - "123" = "00123".  // left-pad!`  It's useful, but mostly in the context of printing. And if formatted string literals are easy, it removes the need for it. So TBD.

Like other array operations, the compiler has the opportunity to fuse these together into higher-level operations which only scans the list once.


## Feb 21
How do we represent 'processes' as types? Types are able to model data very well, but lack the expressivity to model behaviors.
When we have a type declaration for a variable, it's a form of universal quantification - "x Int = foo() // x will always be an Integer".
But what is the equivalent for expressing existential quantification - there exists an x that meets these criterias.
The previous working sytnax for it was a "such that" operator "::"
x :: arr[x] = 0   // x such that array at the index x = 0
That variable now expresses the idea of all indexes where the value is 0. This lets you express a lot of inverse relationships in code in an elegant way.

Consider this beautiful prolog program for finding paths between nodes:
Path(x, y): Edge(x, y)          // There exists a path from x to y if there exists a direct edge from x to y
Path(x, y): Edge(x, z) Path(z, y) // Or if there exists some intermediate node z with an edge to x and a path to y. 

This succinctly captures the essence of this problem. Previously, we could express the notion of Types as predicates and iterate over all values where in that set. But we didn't have a way to express the idea of a free-variable like Z. The such-that statement gives you something close, but not quite. Extracting valid paths out of it also didn't have clear semantics.

The realization I had was this problem generalizes to one of representing any process. A process is a fundamental type of computation which generates values. Maps/functions transform values one to one, and types define a universe of values, while a process generalizes the notion of a processing step. Without realizing it, we have some forms of processes in our system already - the macro system is a primitive process - it gives you back a function which tells you how to process the next token. It does so without knowing how it's executed or what the next entity is - it's a composable component that can be mixed and matched by a higher-level process executing it. The for-loop syntax for reduce is also the simplest form of a process, and the message-based actor/object protocol is also a form of process.

This unifies all of that and makes them better. What really made the pieces click into place was Rich Hickey's talk on Trandsucers. The core principle behind a transducer is that it's a composable piece of transformation by generalizing "reduce". That has the expressive capability to express all kinds of operations on collections, like map, filter, etc. while being entirely independent of what the collections are or how these operations fit together. Beautiful stuff. 

We build on those ideas to create pattern based typed, composable processes. Consider the problem of topological sort - look through the Rosetta Code implementations in other language - https://rosettacode.org/wiki/Topological_sort - it gets fairly complex, with a lot of bookkeeping and logic. The fundamental idea behind a solution is lost in such an implementation. With process patterns, you'd define a topological sort algorithm as something like this:

```
for:
    Leaves: find_leaves(RemainingEdges)
    Path: Path + Leaves
    RemainingEdges: Edges - Path
```
This is pseudocode, but the core idea here is that this defines the essence of the process in terms of a single step. When you pattern-match in an if/match condition, it matches one of the patterns. The patterns here are declarative data-flow definitions of each of the variables in terms of each other and the previous step.
The logic for how this is initialized and how termination is managed are still being sorted out. But this captures the essence of this process. You can now take that definition and analyze the process, the dependencies between each step in the process and statically analyze its execution semantics. The process is independent of how it's executed - you can you this same definition to find one path, find all paths, run it sequentially or in parallel. You can save the 'process' as a value, and then compose it in higher-level processes - for example, if you wanted to add a process to select the shortest paths. They become self-contained units of processes that you can then mix-and-match to build higher-level processes. Their semantics become more well-typed, closer to a state-machine.

This gives you the semantics for describing free-variables in Types. You can statically analyze it, and prove things about it. The implementation is much cleaner, and captures the essence of the problem, giving you the flexibility to re-use it whereever this problem comes up in a truly portable way. Just like transducers, the steps themselves are composable, so when you have a series of these processes they efficiently collapse together into a higher-level process without the inefficiency of duplicate iterations (loop fusion). 

I'm already thinking of ways to apply this to the compiler. The compiler is a process for converting text into executable code after all, with many sub-processes for lexing, parting, type-checking, etc. You can write each part of the compiler as small processes, in the nano-pass style, while combining it together at the end so that it executes as if it's doing a single fused pass over the code. This formulation also makes it well-suited for parallel and incremental compilation when used in combination with immutable data structures. 
It's one of those core concepts that fundamentally change how you program in Informal. There's a lot to be figured out, but I'm excited by the possibilities this opens up.

>>>>>>> a9ab0223
<|MERGE_RESOLUTION|>--- conflicted
+++ resolved
@@ -61,11 +61,9 @@
 ```
 If any of those result in an error, the error variant is returned. The expression on the left is pattern matched by type. This allows you to chain these errors together and easily propagate that up to some higher-level, which handles this process erroring overall. There are more details to be figure out on how exactly this can be expressed in-language using macros, but it's conceptually clean and easy to maintain. The code in both situations clearly indicate that an error can happen, without the use of additional keywords like "try". You're left with just your code, with minimal syntactic overhead.
 
-<<<<<<< HEAD
 --------
 Trying to find a unique file extension that hasn't already been used in other contexts is tough. There's no universal repository of extensions. Some options were .inf, .if, ix, .infr, .ifn, .form, .inform. All of those were taken to various degrees. I used .infr for a while, but its abbreviated style doesn't suite the style. If "informal" was slightly shorter, I'd use the full name. 
 The final alternative is .ifi, pronounced like "iffy". It's fun to say and type, and its character aligns with the informal character of the language. It's named in the same spirit as "git". It also looks unused from github searches, which would allow us to define syntax highlighting for it at some point if there's ever enough code using it (unlikely).
-=======
 
 Feb 18
 Defined a cleaner syntax for map, fold and scan. 
@@ -128,5 +126,3 @@
 
 I'm already thinking of ways to apply this to the compiler. The compiler is a process for converting text into executable code after all, with many sub-processes for lexing, parting, type-checking, etc. You can write each part of the compiler as small processes, in the nano-pass style, while combining it together at the end so that it executes as if it's doing a single fused pass over the code. This formulation also makes it well-suited for parallel and incremental compilation when used in combination with immutable data structures. 
 It's one of those core concepts that fundamentally change how you program in Informal. There's a lot to be figured out, but I'm excited by the possibilities this opens up.
-
->>>>>>> a9ab0223
